--- conflicted
+++ resolved
@@ -19,11 +19,7 @@
 # <http://www.gnu.org/licenses/>.
 #
 ########################################################################
-<<<<<<< HEAD
-version_info = (0, 3, 0, None)
-=======
 version_info = (0, 4, 0, None)
->>>>>>> b13ddc92
 
 __version__ = ".".join(map(str, version_info[:3])) + ("-"+version_info[3] if
                                                       version_info[3] else "")
